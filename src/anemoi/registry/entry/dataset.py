--- conflicted
+++ resolved
@@ -146,7 +146,6 @@
             raise
         task.unregister()
 
-<<<<<<< HEAD
     def set_recipe(self, recipe):
         # only for backward compatibility
         # to support old datasets where the recipe was not stored in the metadata
@@ -161,17 +160,7 @@
                 assert isinstance(recipe, dict), f"Recipe must be a dictionary, got {type(recipe)}"
         # end of backward compatibility
 
-        self.rest_item.patch([{"op": "add", "path": "/recipe", "value": recipe}])
-=======
-    def set_recipe(self, file):
-        if not os.path.exists(file):
-            raise FileNotFoundError(f"Recipe file not found: {file}")
-        if not file.endswith(".yaml"):
-            LOG.warning("Recipe file extension is not .yaml")
-        with open(file) as f:
-            recipe = yaml.safe_load(f)
-        self.patch([{"op": "add", "path": "/recipe", "value": recipe}])
->>>>>>> 437d2908
+        self..patch([{"op": "add", "path": "/recipe", "value": recipe}])
 
     def load_from_path(self, path):
         import zarr
