--- conflicted
+++ resolved
@@ -59,19 +59,11 @@
   hooks:
   - id: rstfmt
     exclude: 'cli/.*' # Because we use argparse
-<<<<<<< HEAD
-- repo: https://github.com/b8raoult/pre-commit-docconvert
-  rev: "0.1.5"
-  hooks:
-  - id: docconvert
-    args: ["numpy"]
-=======
 - repo: https://github.com/b8raoult/optional-dependencies-all
   rev: "0.0.6"
   hooks:
   - id: optional-dependencies-all
     args: ["--inplace", "--exclude-keys=dev,docs,tests", "--group=dev=all,docs,tests"]
->>>>>>> 300fa0df
 - repo: https://github.com/tox-dev/pyproject-fmt
   rev: "v2.5.0"
   hooks:
